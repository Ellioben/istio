--- conflicted
+++ resolved
@@ -57,11 +57,7 @@
         - --applicationPorts
         - ""
         - --concurrency
-<<<<<<< HEAD
-        - "1"
-=======
         - "2"
->>>>>>> 054e6c65
         env:
         - name: POD_NAME
           valueFrom:
